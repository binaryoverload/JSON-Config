--- conflicted
+++ resolved
@@ -6,11 +6,7 @@
 
     <groupId>io.github.binaryoverload</groupId>
     <artifactId>jsonconfig</artifactId>
-<<<<<<< HEAD
-    <version>2.2.1</version>
-=======
     <version>2.3</version>
->>>>>>> 1c1fda23
 
     <dependencies>
         <dependency>
